--- conflicted
+++ resolved
@@ -221,18 +221,12 @@
         maybe_block_gas_limit: Option<u64>,
         scheduler: &Scheduler,
         scheduler_task: &mut SchedulerTask,
-<<<<<<< HEAD
         last_input_output: &TxnLastInputOutput<T::Key, E::Output, E::Error>,
         shared_commit_state: &ExplicitSyncWrapper<(
             FeeStatement,
             Vec<FeeStatement>,
             Option<Error<E::Error>>,
         )>,
-=======
-        last_input_output: &TxnLastInputOutput<T, E::Output, E::Error>,
-        accumulated_fee_statement: &mut FeeStatement,
-        txn_fee_statements: &mut Vec<FeeStatement>,
->>>>>>> 41b3284a
     ) {
         while let Some(txn_idx) = scheduler.try_commit() {
             let (accumulated_fee_statement, txn_fee_statements, maybe_error) =
