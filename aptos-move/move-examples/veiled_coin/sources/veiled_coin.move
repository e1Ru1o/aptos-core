--- conflicted
+++ resolved
@@ -51,16 +51,11 @@
     /// Byte vector given for deserialization was the wrong length.
     const EBYTES_WRONG_LENGTH: u64 = 7;
 
-<<<<<<< HEAD
-    /// Value used was larger than vector size in vector cut
-    const EEINDEX_OUT_OF_BOUNDS: u64 = 10;
-=======
     /// Sigma protocol proof for withdrawals did not verify.
     const ESIGMA_PROTOCOL_VERIFY_FAILED: u64 = 8;
 
     /// Index used was larger than vector size in vector cut.
     const EEINDEX_OUT_OF_BOUNDS: u64 = 9;
->>>>>>> 984fcd52
 
     //
     // Constants
