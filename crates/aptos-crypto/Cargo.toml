--- conflicted
+++ resolved
@@ -13,49 +13,20 @@
 rust-version = { workspace = true }
 
 [dependencies]
-<<<<<<< HEAD
-anyhow = "1.0.57"
-bcs = { git = "https://github.com/aptos-labs/bcs", rev = "2cde3e8446c460cb17b0c1d6bac7e27e964ac169" }
-blst = "0.3.7"
-bulletproofs = { version = "4" }
-bytes = "1.1.0"
-curve25519-dalek = { version = "3", default-features = false }
-curve25519-dalek-ng = "4"
-digest = "0.9.0"
-ed25519-dalek = { version = "1.0.1", features = ["std", "serde"] }
-hex = "0.4.3"
-hkdf = "0.10.0"
-libsecp256k1 = "0.7.0"
-merlin = "3"
-more-asserts = "0.3.0"
-once_cell = "1.10.0"
-proptest = { version = "1.0.0", optional = true }
-proptest-derive = { version = "0.3.0", optional = true }
-rand = "0.7.3"
-rand_core = { version = "0.5.1", default-features = false }
-ring = { version = "0.16.20", features = ["std"] }
-serde = { version = "1.0.137", features = ["derive"] }
-serde-name = "0.1.1"
-serde_bytes = "0.11.6"
-sha2 = "0.9.3"
-static_assertions = "1.1.0"
-thiserror = "1.0.31"
-tiny-keccak = { version = "2.0.2", features = ["keccak", "sha3"] }
-x25519-dalek = { version = "1.2.0" }
-
-aptos-crypto-derive = { path = "../aptos-crypto-derive", version = "0.0.3" }
-=======
 anyhow = { workspace = true }
 aptos-crypto-derive = { workspace = true }
 bcs = { workspace = true }
 blst = { workspace = true }
+bulletproofs = { workspace = true }
 bytes = { workspace = true }
 curve25519-dalek = { workspace = true }
+curve25519-dalek-ng = { workspace = true }
 digest = { workspace = true }
 ed25519-dalek = { workspace = true }
 hex = { workspace = true }
 hkdf = { workspace = true }
 libsecp256k1 = { workspace = true }
+merlin = { workspace = true }
 more-asserts = { workspace = true }
 once_cell = { workspace = true }
 proptest = { workspace = true, optional = true }
@@ -71,7 +42,6 @@
 thiserror = { workspace = true }
 tiny-keccak = { workspace = true }
 x25519-dalek = { workspace = true }
->>>>>>> 9d408822
 
 [dev-dependencies]
 ark-bls12-381 = { workspace = true }
